--- conflicted
+++ resolved
@@ -6,13 +6,9 @@
 
 import { expect, describe, it, vi, beforeEach } from 'vitest';
 import { ShellTool } from './shell.js';
-<<<<<<< HEAD
 import type { Config } from '../config/config.js';
-=======
-import { Config } from '../config/config.js';
 import * as summarizer from '../utils/summarizer.js';
-import { GeminiClient } from '../core/client.js';
->>>>>>> c313c3de
+import type { GeminiClient } from '../core/client.js';
 
 describe('ShellTool', () => {
   it('should allow a command if no restrictions are provided', async () => {
